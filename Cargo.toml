[package]
name = "windows-service"
version = "0.2.0"
description = "A crate that provides facilities for management and implementation of windows services"
readme = "README.md"
authors = ["Mullvad VPN <admin@mullvad.net>", "Andrej Mihajlov <and@mullvad.net>", "Linus Färnstrand <linus@mullvad.net>"]
keywords = ["windows", "service", "daemon"]
categories = ["api-bindings"]
repository = "https://github.com/mullvad/windows-service-rs"
license = "MIT/Apache-2.0"
edition = "2018"

[package.metadata.docs.rs]
default-target = "x86_64-pc-windows-msvc"

[target.'cfg(windows)'.dependencies]
bitflags = "1.2"
<<<<<<< HEAD
winapi = { git = "https://github.com/mullvad/winapi-rs.git", rev = "4bcf5cab87124bbeef8c1a445137494d874f8082", features = ["dbt", "std", "winbase", "winerror", "winsvc"] }
=======
err-derive = "0.2.4"
winapi = { version = "0.3.8", features = ["dbt", "std", "winbase", "winerror", "winsvc"] }
>>>>>>> daafef51
widestring = "0.4.0"<|MERGE_RESOLUTION|>--- conflicted
+++ resolved
@@ -15,10 +15,5 @@
 
 [target.'cfg(windows)'.dependencies]
 bitflags = "1.2"
-<<<<<<< HEAD
-winapi = { git = "https://github.com/mullvad/winapi-rs.git", rev = "4bcf5cab87124bbeef8c1a445137494d874f8082", features = ["dbt", "std", "winbase", "winerror", "winsvc"] }
-=======
-err-derive = "0.2.4"
 winapi = { version = "0.3.8", features = ["dbt", "std", "winbase", "winerror", "winsvc"] }
->>>>>>> daafef51
 widestring = "0.4.0"